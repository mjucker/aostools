--- conflicted
+++ resolved
@@ -41,12 +41,7 @@
     import netCDF4 as nc
     import numpy as np
 
-<<<<<<< HEAD
-    epsTimeStep = 1.01
-=======
     TimeStepRange = 1.01
-
->>>>>>> 5fd7c29b
     if climatType == 'DJF':
         climType = 'DeJaFe'
     elif climatType == 'JJA':
@@ -84,11 +79,7 @@
         timeUnits = 'months'
     else:
         raise Exception("I don't understand the time unit: "+timeVar.units)
-<<<<<<< HEAD
-    if np.diff(timeVar).max()/np.diff(timeVar).min() > epsTimeStep:
-=======
     if np.diff(timeVar).max()/np.diff(timeVar).min() > TimeStepRange:
->>>>>>> 5fd7c29b
         raise Exception("The time step is not constant, but varies between "+str(diff(timeVar).min())+" and "+str(diff(timeVar).max()))
     timeStep = np.diff(timeVar).mean()*timeStepFact
     print 'The time dimension is in units of',timeUnits,', with a time step of',timeStep,'days'
